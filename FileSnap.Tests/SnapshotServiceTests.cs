﻿using FileSnap.Core.Exceptions;
using FileSnap.Core.Services;
using System.IO.Compression;
using System.Reflection;
using System.Text;

namespace FileSnap.Tests;

public class SnapshotServiceTests : IDisposable
{
    private readonly SnapshotService _snapshotService;
    private readonly SnapshotService _snapshotServiceWithCompression;
    private readonly string _testDir;

    public SnapshotServiceTests()
    {
        var hashingService = new HashingService();
        _snapshotService = new SnapshotService(hashingService);
        _snapshotServiceWithCompression = new SnapshotService(hashingService, true);
        _testDir = Path.Combine(Path.GetTempPath(), "FileSnapTests_SnapshotServiceTests");
        Directory.CreateDirectory(_testDir);
    }

    public void Dispose()
    {
        if (Directory.Exists(_testDir))
        {
            Directory.Delete(_testDir, true);
        }

        GC.SuppressFinalize(this);
    }

    [Fact]
    public async Task CaptureSnapshot_EmptyDirectory_ReturnsValidSnapshot()
    {
        // Arrange
        var dirPath = Path.Combine(_testDir, "EmptyDir");
        Directory.CreateDirectory(dirPath);

        // Act
        var snapshot = await _snapshotService.CaptureSnapshotAsync(dirPath);

        // Assert
        Assert.NotNull(snapshot);
        Assert.Equal(dirPath, snapshot.BasePath);
        Assert.Empty(snapshot.RootDirectory!.Files);
        Assert.Empty(snapshot.RootDirectory.Directories);
    }

    [Fact]
    public async Task CaptureSnapshot_WithDirectories_ReturnsValidSnapshot()
    {
        // Arrange
        var dirPath = Path.Combine(_testDir, "DirWithDirectories");
        Directory.CreateDirectory(dirPath);
        Directory.CreateDirectory(Path.Combine(dirPath, "SubDirA"));
        Directory.CreateDirectory(Path.Combine(dirPath, "SubDirB"));

        // Act
        var snapshot = await _snapshotService.CaptureSnapshotAsync(dirPath);

        // Assert
        Assert.NotNull(snapshot);
        Assert.Equal(dirPath, snapshot.BasePath);
        Assert.Equal(2, snapshot.RootDirectory!.Directories.Count);
        Assert.Equal("SubDirA", Path.GetFileName(snapshot.RootDirectory.Directories[0].Path));
        Assert.Equal("SubDirB", Path.GetFileName(snapshot.RootDirectory.Directories[1].Path));
    }

    [Fact]
    public async Task CaptureSnapshot_WithFiles_ReturnsValidSnapshot()
    {
        // Arrange
        var dirPath = Path.Combine(_testDir, "DirWithFiles");
        Directory.CreateDirectory(dirPath);
        File.WriteAllText(Path.Combine(dirPath, "file1.txt"), "This is a test file.");
        File.WriteAllText(Path.Combine(dirPath, "file2.txt"), "This is another test file.");

        // Act
        var snapshot = await _snapshotService.CaptureSnapshotAsync(dirPath);

        // Assert
        Assert.NotNull(snapshot);
        Assert.Equal(dirPath, snapshot.BasePath);
        Assert.Equal(2, snapshot.RootDirectory!.Files.Count);
        Assert.Equal("file1.txt", Path.GetFileName(snapshot.RootDirectory.Files[0].Path));
        Assert.Equal("file2.txt", Path.GetFileName(snapshot.RootDirectory.Files[1].Path));
    }

    [Fact]
    public async Task CaptureSnapshot_WithSubDirectories_ReturnsValidSnapshot()
    {
        // Arrange
        var dirPath = Path.Combine(_testDir, "DirWithSubDirs");
        Directory.CreateDirectory(dirPath);
        var subDirPath = Path.Combine(dirPath, "SubDir");
        Directory.CreateDirectory(subDirPath);
        File.WriteAllText(Path.Combine(subDirPath, "file1.txt"), "This is a test file.");

        // Act
        var snapshot = await _snapshotService.CaptureSnapshotAsync(dirPath);

        // Assert
        Assert.NotNull(snapshot);
        Assert.Equal(dirPath, snapshot.BasePath);
        Assert.Single(snapshot.RootDirectory!.Directories);
        Assert.Equal("SubDir", Path.GetFileName(snapshot.RootDirectory.Directories[0].Path));
        Assert.Single(snapshot.RootDirectory.Directories[0].Files);
        Assert.Equal("file1.txt", Path.GetFileName(snapshot.RootDirectory.Directories[0].Files[0].Path));
    }

    [Fact]
    public async Task CaptureSnapshot_LargeDirectoryStructure_ShouldWorkCorrectly()
    {
        // Arrange
        var dirPath = Path.Combine(_testDir, "LargeDir");
        Directory.CreateDirectory(dirPath);
        for (int i = 0; i < 100; i++)
        {
            File.WriteAllText(Path.Combine(dirPath, $"file{i}.txt"), "This is a test file.");
        }

        // Act
        var snapshot = await _snapshotService.CaptureSnapshotAsync(dirPath);

        // Assert
        Assert.NotNull(snapshot);
        Assert.Equal(dirPath, snapshot.BasePath);
        Assert.Equal(100, snapshot.RootDirectory!.Files.Count);
    }

    [Fact]
    public void DefaultConstructor_UsesDefaultHashingServiceAndCompressionDisabled()
    {
        // Arrange & Act
        var snapshotService = new SnapshotService();

        // Assert
        Assert.NotNull(snapshotService);
        Assert.IsType<SnapshotService>(snapshotService);

        // Use reflection to check the private fields
        var hashingServiceField = typeof(SnapshotService).GetField(
            "_hashingService", BindingFlags.NonPublic | BindingFlags.Instance);
        var hashingServiceInstance = hashingServiceField?.GetValue(snapshotService);

        var isCompressionEnabledField = typeof(SnapshotService).GetField(
            "_isCompressionEnabled", BindingFlags.NonPublic | BindingFlags.Instance);
        var isCompressionEnabled = (bool?)isCompressionEnabledField?.GetValue(snapshotService);

        Assert.NotNull(hashingServiceInstance);
        Assert.IsType<HashingService>(hashingServiceInstance);
        Assert.False(isCompressionEnabled);
    }

    [Fact]
    public async Task SaveSnapshot_AppendsJsonExtensionIfNotSpecified()
    {
        // Arrange
        var dirPath = Path.Combine(_testDir, "EmptyDir");
        Directory.CreateDirectory(dirPath);
        var snapshot = await _snapshotService.CaptureSnapshotAsync(dirPath);
        var outputPath = Path.Combine(_testDir, "snapshot");

        // Act
        await _snapshotService.SaveSnapshotAsync(snapshot, outputPath);

        // Assert
        var expectedPath = outputPath + ".json";
        Assert.True(File.Exists(expectedPath));
    }

    [Fact]
    public async Task SaveSnapshot_UsesSpecifiedExtension()
    {
        // Arrange
        var dirPath = Path.Combine(_testDir, "EmptyDir");
        Directory.CreateDirectory(dirPath);
        var snapshot = await _snapshotService.CaptureSnapshotAsync(dirPath);
        var outputPath = Path.Combine(_testDir, "snapshot.custom");

        // Act
        await _snapshotService.SaveSnapshotAsync(snapshot, outputPath);

        // Assert
        Assert.True(File.Exists(outputPath));
    }

    [Fact]
    public async Task SaveAndLoadSnapshot_WithoutCompression_ShouldWorkCorrectly()
    {
        // Arrange
        var dirPath = Path.Combine(_testDir, "DirWithFiles");
        Directory.CreateDirectory(dirPath);
        File.WriteAllText(Path.Combine(dirPath, "file1.txt"), "This is a test file.");
        var snapshot = await _snapshotService.CaptureSnapshotAsync(dirPath);
        var outputPath = Path.Combine(_testDir, "snapshot.json");

        // Act
        await _snapshotService.SaveSnapshotAsync(snapshot, outputPath);
        var loadedSnapshot = await _snapshotService.LoadSnapshotAsync(outputPath);

        // Assert
        Assert.NotNull(loadedSnapshot);
        Assert.Equal(snapshot.Id, loadedSnapshot.Id);
        Assert.Equal(snapshot.BasePath, loadedSnapshot.BasePath);
        Assert.Single(loadedSnapshot.RootDirectory!.Files);
        Assert.Equal("file1.txt", Path.GetFileName(loadedSnapshot.RootDirectory.Files[0].Path));
        Assert.Equal("This is a test file.", Encoding.UTF8.GetString(loadedSnapshot.RootDirectory.Files[0].Content!));
    }

    [Fact]
    public async Task SaveAndLoadSnapshot_WithCompressionEnabled_ShouldWorkCorrectly()
    {
        // Arrange
        var dirPath = Path.Combine(_testDir, "DirWithFiles");
        Directory.CreateDirectory(dirPath);
        File.WriteAllText(Path.Combine(dirPath, "file1.txt"), "This is a test file.");
        var snapshot = await _snapshotServiceWithCompression.CaptureSnapshotAsync(dirPath);
        var outputPath = Path.Combine(_testDir, "snapshot.json");

        // Act
        await _snapshotServiceWithCompression.SaveSnapshotAsync(snapshot, outputPath);
        var loadedSnapshot = await _snapshotServiceWithCompression.LoadSnapshotAsync(outputPath);

        // Assert
        Assert.NotNull(loadedSnapshot);
        Assert.Equal(snapshot.Id, loadedSnapshot.Id);
        Assert.Equal(snapshot.BasePath, loadedSnapshot.BasePath);
        Assert.Single(loadedSnapshot.RootDirectory!.Files);
        Assert.Equal("file1.txt", Path.GetFileName(loadedSnapshot.RootDirectory.Files[0].Path));
        Assert.Equal("This is a test file.", Encoding.UTF8.GetString(loadedSnapshot.RootDirectory.Files[0].Content!));
    }

    [Fact]
    public async Task SaveAndLoadSnapshot_WithCustomCompressionService_ShouldWorkCorrectly()
    {
        // Arrange
        var customCompressionService = new CustomCompressionService();
        var snapshotServiceWithCustomCompression = new SnapshotService(new HashingService(), true, customCompressionService);
        var dirPath = Path.Combine(_testDir, "DirWithFiles");
        Directory.CreateDirectory(dirPath);
        File.WriteAllText(Path.Combine(dirPath, "file1.txt"), "This is a test file.");
        var snapshot = await snapshotServiceWithCustomCompression.CaptureSnapshotAsync(dirPath);
        var outputPath = Path.Combine(_testDir, "snapshot.json");

        // Act
        await snapshotServiceWithCustomCompression.SaveSnapshotAsync(snapshot, outputPath);
        var loadedSnapshot = await snapshotServiceWithCustomCompression.LoadSnapshotAsync(outputPath);

        // Assert
        Assert.NotNull(loadedSnapshot);
        Assert.Equal(snapshot.Id, loadedSnapshot.Id);
        Assert.Equal(snapshot.BasePath, loadedSnapshot.BasePath);
        Assert.Single(loadedSnapshot.RootDirectory!.Files);
        Assert.Equal("file1.txt", Path.GetFileName(loadedSnapshot.RootDirectory.Files[0].Path));
        Assert.Equal("This is a test file.", Encoding.UTF8.GetString(loadedSnapshot.RootDirectory.Files[0].Content!));
    }

    [Fact]
    public async Task SaveAndLoadSnapshot_RoundTrip_PreservesData()
    {
        // Arrange
        var dirPath = Path.Combine(_testDir, "SaveLoad");
        var outputPath = Path.Combine(_testDir, "test.json");
        CreateTestDirectoryStructure(dirPath, 2, 2);
        var originalSnapshot = await _snapshotService.CaptureSnapshotAsync(dirPath);

        // Act
        await _snapshotService.SaveSnapshotAsync(originalSnapshot, outputPath);
        var loadedSnapshot = await _snapshotService.LoadSnapshotAsync(outputPath);

        // Assert
        Assert.Equal(originalSnapshot.Id, loadedSnapshot.Id);
        Assert.Equal(originalSnapshot.BasePath, loadedSnapshot.BasePath);
        Assert.Equal(
            originalSnapshot.RootDirectory!.Files.Count,
            loadedSnapshot.RootDirectory!.Files.Count);
    }

    [Fact]
    public async Task CaptureSnapshot_DirectoryNotFound_ThrowsException()
    {
        // Arrange
        var nonExistentPath = Path.Combine(_testDir, "NonExistent");

        // Act & Assert
        await Assert.ThrowsAsync<SnapshotException>(() =>
            _snapshotService.CaptureSnapshotAsync(nonExistentPath));
    }

    [Fact]
    public async Task CaptureIncrementalSnapshot_ShouldDetectNewFiles()
    {
        // Arrange
        var dirPath = Path.Combine(_testDir, "IncrementalDir");
        Directory.CreateDirectory(dirPath);
        var initialSnapshot = await _snapshotService.CaptureSnapshotAsync(dirPath);

        // Add new file
        File.WriteAllText(Path.Combine(dirPath, "newfile.txt"), "This is a new file.");

        // Act
        var incrementalSnapshot = await _snapshotService.CaptureIncrementalSnapshotAsync(dirPath, initialSnapshot);

        // Assert
        Assert.Single(incrementalSnapshot.RootDirectory!.Files);
        Assert.Equal("newfile.txt", Path.GetFileName(incrementalSnapshot.RootDirectory.Files[0].Path));
    }

    [Fact]
    public async Task CaptureIncrementalSnapshot_ShouldDetectDeletedFiles()
    {
        // Arrange
        var dirPath = Path.Combine(_testDir, "IncrementalDir");
        Directory.CreateDirectory(dirPath);
        var filePath = Path.Combine(dirPath, "file.txt");
        File.WriteAllText(filePath, "This is a test file.");
        var initialSnapshot = await _snapshotService.CaptureSnapshotAsync(dirPath);

        // Delete file
        File.Delete(filePath);

        // Act
        var incrementalSnapshot = await _snapshotService.CaptureIncrementalSnapshotAsync(dirPath, initialSnapshot);

        // Assert
        Assert.Single(incrementalSnapshot.RootDirectory!.Files);
        Assert.Equal("file.txt", Path.GetFileName(incrementalSnapshot.RootDirectory.Files[0].Path));
        Assert.True(incrementalSnapshot.RootDirectory.Files[0].IsDeleted);
    }

    [Fact]
    public async Task CaptureIncrementalSnapshot_ShouldDetectModifiedFiles()
    {
        // Arrange
        var dirPath = Path.Combine(_testDir, "IncrementalDir");
        Directory.CreateDirectory(dirPath);
        var filePath = Path.Combine(dirPath, "file.txt");
        File.WriteAllText(filePath, "This is a test file.");
        var initialSnapshot = await _snapshotService.CaptureSnapshotAsync(dirPath);

        // Modify file
        File.WriteAllText(filePath, "This is a modified file.");

        // Act
        var incrementalSnapshot = await _snapshotService.CaptureIncrementalSnapshotAsync(dirPath, initialSnapshot);

        // Assert
        Assert.Single(incrementalSnapshot.RootDirectory!.Files);
        Assert.Equal("file.txt", Path.GetFileName(incrementalSnapshot.RootDirectory.Files[0].Path));
        Assert.NotEqual(initialSnapshot.RootDirectory!.Files[0].Hash, incrementalSnapshot.RootDirectory.Files[0].Hash);
    }

    [Fact]
<<<<<<< HEAD
    public async Task AnalyzeSnapshotAsync_ShouldReturnCorrectInsights()
    {
        // Arrange
        var dirPath = Path.Combine(_testDir, "AnalyzeDir");
        Directory.CreateDirectory(dirPath);
        File.WriteAllText(Path.Combine(dirPath, "file1.txt"), "This is a test file.");
        Directory.CreateDirectory(Path.Combine(dirPath, "SubDir"));
        var snapshot = await _snapshotService.CaptureSnapshotAsync(dirPath);

        // Act
        var insights = await _snapshotService.AnalyzeSnapshotAsync(snapshot);

        // Assert
        Assert.NotNull(insights);
        Assert.Equal("1", insights["FileCount"]);
        Assert.Equal("1", insights["DirectoryCount"]);
=======
    public async Task CaptureSnapshotWithMetadataAsync_ShouldIncludeMetadata()
    {
        // Arrange
        var dirPath = Path.Combine(_testDir, "DirWithMetadata");
        Directory.CreateDirectory(dirPath);
        var metadata = new Dictionary<string, string>
        {
            { "Author", "John Doe" },
            { "Description", "Test directory with metadata" }
        };

        // Act
        var snapshot = await _snapshotService.CaptureSnapshotWithMetadataAsync(dirPath, metadata);

        // Assert
        Assert.NotNull(snapshot);
        Assert.Equal(dirPath, snapshot.BasePath);
        Assert.Equal(metadata, snapshot.Metadata);
    }

    [Fact]
    public async Task CaptureIncrementalSnapshotWithMetadataAsync_ShouldIncludeMetadata()
    {
        // Arrange
        var dirPath = Path.Combine(_testDir, "IncrementalDirWithMetadata");
        Directory.CreateDirectory(dirPath);
        var initialSnapshot = await _snapshotService.CaptureSnapshotAsync(dirPath);
        var metadata = new Dictionary<string, string>
        {
            { "Author", "Jane Doe" },
            { "Description", "Incremental snapshot with metadata" }
        };

        // Add new file
        File.WriteAllText(Path.Combine(dirPath, "newfile.txt"), "This is a new file.");

        // Act
        var incrementalSnapshot = await _snapshotService.CaptureIncrementalSnapshotWithMetadataAsync(dirPath, initialSnapshot, metadata);

        // Assert
        Assert.Single(incrementalSnapshot.RootDirectory!.Files);
        Assert.Equal("newfile.txt", Path.GetFileName(incrementalSnapshot.RootDirectory.Files[0].Path));
        Assert.Equal(metadata, incrementalSnapshot.Metadata);
>>>>>>> ddb79431
    }

    private static void CreateTestDirectoryStructure(string basePath, int depth, int breadth)
    {
        Directory.CreateDirectory(basePath);

        for (int i = 0; i < breadth; i++)
        {
            var dirPath = Path.Combine(basePath, $"Dir{i}");
            Directory.CreateDirectory(dirPath);

            for (int j = 0; j < breadth; j++)
            {
                var filePath = Path.Combine(dirPath, $"File{j}.txt");
                File.WriteAllText(filePath, $"Test content {j}");
            }

            if (depth > 1)
            {
                CreateTestDirectoryStructure(dirPath, depth - 1, breadth);
            }
        }
    }
}

public class CustomCompressionService : ICompressionService
{
    public byte[] Compress(byte[] data)
    {
        using var msi = new MemoryStream(data);
        using var mso = new MemoryStream();
        using (var gs = new GZipStream(mso, CompressionMode.Compress))
        {
            msi.CopyTo(gs);
        }
        return mso.ToArray();
    }

    public byte[] Decompress(byte[] data)
    {
        using var msi = new MemoryStream(data);
        using var mso = new MemoryStream();
        using (var gs = new GZipStream(msi, CompressionMode.Decompress))
        {
            gs.CopyTo(mso);
        }
        return mso.ToArray();
    }
}<|MERGE_RESOLUTION|>--- conflicted
+++ resolved
@@ -354,7 +354,6 @@
     }
 
     [Fact]
-<<<<<<< HEAD
     public async Task AnalyzeSnapshotAsync_ShouldReturnCorrectInsights()
     {
         // Arrange
@@ -371,7 +370,8 @@
         Assert.NotNull(insights);
         Assert.Equal("1", insights["FileCount"]);
         Assert.Equal("1", insights["DirectoryCount"]);
-=======
+    }
+        
     public async Task CaptureSnapshotWithMetadataAsync_ShouldIncludeMetadata()
     {
         // Arrange
@@ -415,7 +415,6 @@
         Assert.Single(incrementalSnapshot.RootDirectory!.Files);
         Assert.Equal("newfile.txt", Path.GetFileName(incrementalSnapshot.RootDirectory.Files[0].Path));
         Assert.Equal(metadata, incrementalSnapshot.Metadata);
->>>>>>> ddb79431
     }
 
     private static void CreateTestDirectoryStructure(string basePath, int depth, int breadth)
