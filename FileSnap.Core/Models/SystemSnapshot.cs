﻿namespace FileSnap.Core.Models;

/// <summary>
/// Represents a snapshot of the entire file system.
/// </summary>
public class SystemSnapshot
{
    /// <summary>
    /// Gets or sets the unique identifier of the snapshot.
    /// </summary>
    public Guid Id { get; set; }

    /// <summary>
    /// Gets or sets the creation time of the snapshot.
    /// </summary>
    public DateTime CreatedAt { get; set; }

    /// <summary>
    /// Gets or sets the root directory snapshot.
    /// </summary>
    public DirectorySnapshot? RootDirectory { get; set; }

    /// <summary>
    /// Gets or sets the base path of the snapshot.
    /// </summary>
    public string? BasePath { get; set; }

    /// <summary>
<<<<<<< HEAD
    /// Gets or sets the insights from the snapshot analysis.
    /// </summary>
    public Dictionary<string, string>? Insights { get; set; }
=======
    /// Gets or sets the additional metadata for the snapshot.
    /// </summary>
    public Dictionary<string, string>? Metadata { get; set; }
>>>>>>> ddb79431
}<|MERGE_RESOLUTION|>--- conflicted
+++ resolved
@@ -26,13 +26,11 @@
     public string? BasePath { get; set; }
 
     /// <summary>
-<<<<<<< HEAD
     /// Gets or sets the insights from the snapshot analysis.
     /// </summary>
     public Dictionary<string, string>? Insights { get; set; }
-=======
+  
     /// Gets or sets the additional metadata for the snapshot.
     /// </summary>
     public Dictionary<string, string>? Metadata { get; set; }
->>>>>>> ddb79431
 }